--- conflicted
+++ resolved
@@ -870,11 +870,7 @@
 
                 if canonical.entry_type != Web && canonical.entry_type != Blog {
                     if let Some(date) = &url.visit_date {
-<<<<<<< HEAD
-                        res += &format!("Abgerufen: {}. ", format_date(&date, None));
-=======
-                        res += &format!("Accessed: {}. ", format_date(date, None));
->>>>>>> a732159c
+                        res += &format!("Abgerufen: {}. ", format_date(date, None));
                     }
 
                     if canonical.entry_type == Video {
@@ -893,11 +889,7 @@
                     res.commit_formats();
 
                     if let Some(date) = &url.visit_date {
-<<<<<<< HEAD
-                        res += &format!(" (abgerufen: {}).", format_date(&date, None));
-=======
-                        res += &format!(" (accessed: {}).", format_date(date, None));
->>>>>>> a732159c
+                        res += &format!(" (abgerufen: {}).", format_date(date, None));
                     }
                 }
             }
